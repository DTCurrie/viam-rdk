module go.viam.com/rdk

go 1.23.8

require (
	github.com/AlekSi/gocov-xml v1.0.0
	github.com/Masterminds/semver/v3 v3.3.0
	github.com/a8m/envsubst v1.4.2
	github.com/axw/gocov v1.1.0
	github.com/aybabtme/uniplot v0.0.0-20151203143629-039c559e5e7e
	github.com/benbjohnson/clock v1.3.5
	github.com/bep/debounce v1.2.1
	github.com/bluenviron/gortsplib/v4 v4.8.0
	github.com/bluenviron/mediacommon v1.9.2
	github.com/bufbuild/buf v1.30.0
	github.com/charmbracelet/huh v0.6.0
	github.com/charmbracelet/huh/spinner v0.0.0-20240917123815-c9b2c9cdb7b6
	github.com/chenzhekl/goply v0.0.0-20190930133256-258c2381defd
	github.com/creack/pty v1.1.19-0.20220421211855-0d412c9fbeb1
	github.com/disintegration/imaging v1.6.2
	github.com/docker/go-units v0.5.0
	github.com/edaniels/gobag v1.0.7-0.20220607183102-4242cd9e2848
	github.com/edaniels/golog v0.0.0-20230215213219-28954395e8d0
	github.com/edaniels/lidario v0.0.0-20220607182921-5879aa7b96dd
	github.com/fatih/color v1.18.0
	github.com/fogleman/gg v1.3.0
	github.com/fsnotify/fsnotify v1.9.0
	github.com/fullstorydev/grpcurl v1.8.6
	github.com/go-audio/audio v1.0.0
	github.com/go-audio/transforms v0.0.0-20180121090939-51830ccc35a5
	github.com/go-audio/wav v1.1.0
	github.com/go-co-op/gocron/v2 v2.16.2
	github.com/go-gl/mathgl v1.0.0
	github.com/go-nlopt/nlopt v0.0.0-20230219125344-443d3362dcb5
	github.com/go-viper/mapstructure/v2 v2.3.0
	github.com/goccy/go-graphviz v0.1.3
	github.com/golang-jwt/jwt/v4 v4.5.2
	github.com/golang/freetype v0.0.0-20170609003504-e2365dfdc4a0
	github.com/golang/geo v0.0.0-20230421003525-6adc56603217
	github.com/golang/protobuf v1.5.4
	github.com/golangci/golangci-lint v1.61.0
	github.com/google/go-cmp v0.7.0
	github.com/google/uuid v1.6.0
	github.com/grpc-ecosystem/go-grpc-middleware v1.4.0
	github.com/grpc-ecosystem/grpc-gateway/v2 v2.20.0
	github.com/invopop/jsonschema v0.6.0
	github.com/jedib0t/go-pretty/v6 v6.4.6
	github.com/jhump/protoreflect v1.15.6
	github.com/kellydunn/golang-geo v0.7.0
	github.com/kylelemons/godebug v1.1.0
	github.com/lestrrat-go/jwx v1.2.29
	github.com/lmittmann/ppm v1.0.2
	github.com/lucasb-eyer/go-colorful v1.2.0
	github.com/matttproud/golang_protobuf_extensions v1.0.4
	github.com/mkch/gpio v0.0.0-20190919032813-8327cd97d95e
	github.com/montanaflynn/stats v0.7.1
	github.com/muesli/clusters v0.0.0-20200529215643-2700303c1762
	github.com/muesli/kmeans v0.3.1
	github.com/nathan-fiscaletti/consolesize-go v0.0.0-20220204101620-317176b6684d
	github.com/nfnt/resize v0.0.0-20180221191011-83c6a9932646
	github.com/pion/interceptor v0.1.40
	github.com/pion/logging v0.2.4
	github.com/pion/mediadevices v0.6.4
	github.com/pion/rtp v1.8.21
	github.com/pion/stun v0.6.1
	github.com/prometheus/procfs v0.15.1
	github.com/rhysd/actionlint v1.6.24
	github.com/rs/cors v1.11.1
	github.com/sergi/go-diff v1.3.1
	github.com/shirou/gopsutil/v3 v3.24.5
	github.com/spf13/cast v1.5.0
	github.com/u2takey/ffmpeg-go v0.4.1
	github.com/urfave/cli/v2 v2.10.3
	github.com/viamrobotics/evdev v0.1.3
	github.com/viamrobotics/webrtc/v3 v3.99.16
	github.com/xfmoulet/qoi v0.2.0
	github.com/zhuyie/golzf v0.0.0-20161112031142-8387b0307ade
	go-hep.org/x/hep v0.32.1
	go.mongodb.org/mongo-driver v1.17.1
	go.opencensus.io v0.24.0
	go.uber.org/atomic v1.11.0
	go.uber.org/multierr v1.11.0
	go.uber.org/zap v1.27.0
	go.viam.com/api v0.1.473
	go.viam.com/test v1.2.4
	go.viam.com/utils v0.1.163
	goji.io v2.0.2+incompatible
	golang.org/x/image v0.25.0
	golang.org/x/mobile v0.0.0-20240112133503-c713f31d574b
	golang.org/x/sync v0.16.0
	golang.org/x/sys v0.35.0
	golang.org/x/term v0.34.0
	golang.org/x/text v0.28.0
	golang.org/x/time v0.6.0
	golang.org/x/tools v0.35.0
	gonum.org/v1/gonum v0.16.0
	gonum.org/v1/plot v0.15.2
	google.golang.org/genproto/googleapis/api v0.0.0-20250707201910-8d1bb00bc6a7
	google.golang.org/genproto/googleapis/rpc v0.0.0-20250818200422-3122310a409c
	google.golang.org/grpc v1.75.0
	google.golang.org/grpc/cmd/protoc-gen-go-grpc v1.5.1
	google.golang.org/protobuf v1.36.8
	gopkg.in/natefinch/lumberjack.v2 v2.2.1
	gopkg.in/src-d/go-billy.v4 v4.3.2
	gorgonia.org/tensor v0.9.24
	gotest.tools/gotestsum v1.12.2
	periph.io/x/conn/v3 v3.7.0
	periph.io/x/host/v3 v3.8.1-0.20230331112814-9f0d9f7d76db
)

require (
	4d63.com/gocheckcompilerdirectives v1.2.1 // indirect
	4d63.com/gochecknoglobals v0.2.1 // indirect
	buf.build/gen/go/bufbuild/protovalidate/protocolbuffers/go v1.33.0-20240221180331-f05a6f4403ce.1 // indirect
	cel.dev/expr v0.24.0 // indirect
	cloud.google.com/go v0.115.1 // indirect
	cloud.google.com/go/auth v0.9.3 // indirect
	cloud.google.com/go/auth/oauth2adapt v0.2.4 // indirect
	cloud.google.com/go/compute/metadata v0.7.0 // indirect
	cloud.google.com/go/container v1.39.0 // indirect
	cloud.google.com/go/iam v1.2.0 // indirect
	cloud.google.com/go/monitoring v1.21.0 // indirect
	cloud.google.com/go/storage v1.43.0 // indirect
	cloud.google.com/go/trace v1.11.0 // indirect
	codeberg.org/go-fonts/liberation v0.5.0 // indirect
	codeberg.org/go-latex/latex v0.1.0 // indirect
	codeberg.org/go-pdf/fpdf v0.10.0 // indirect
	connectrpc.com/connect v1.15.0 // indirect
	connectrpc.com/otelconnect v0.7.0 // indirect
	contrib.go.opencensus.io/exporter/stackdriver v0.13.4 // indirect
	git.sr.ht/~sbinet/gg v0.6.0 // indirect
	github.com/4meepo/tagalign v1.3.4 // indirect
	github.com/Abirdcfly/dupword v0.1.1 // indirect
	github.com/Antonboom/errname v0.1.13 // indirect
	github.com/Antonboom/nilnil v0.1.9 // indirect
	github.com/Antonboom/testifylint v1.4.3 // indirect
	github.com/Azure/go-ansiterm v0.0.0-20230124172434-306776ec8161 // indirect
	github.com/BurntSushi/toml v1.4.1-0.20240526193622-a339e1f7089c // indirect
	github.com/Crocmagnon/fatcontext v0.5.2 // indirect
	github.com/Djarvur/go-err113 v0.0.0-20210108212216-aea10b59be24 // indirect
	github.com/GaijinEntertainment/go-exhaustruct/v3 v3.3.0 // indirect
	github.com/Microsoft/go-winio v0.6.2 // indirect
	github.com/OpenPeeDeeP/depguard/v2 v2.2.0 // indirect
	github.com/ajstarks/svgo v0.0.0-20211024235047-1546f124cd8b // indirect
	github.com/alecthomas/go-check-sumtype v0.1.4 // indirect
	github.com/alexkohler/nakedret/v2 v2.0.4 // indirect
	github.com/alexkohler/prealloc v1.0.0 // indirect
	github.com/alingse/asasalint v0.0.11 // indirect
	github.com/antlr4-go/antlr/v4 v4.13.0 // indirect
	github.com/apache/arrow/go/arrow v0.0.0-20201229220542-30ce2eb5d4dc // indirect
	github.com/ashanbrown/forbidigo v1.6.0 // indirect
	github.com/ashanbrown/makezero v1.1.1 // indirect
	github.com/atotto/clipboard v0.1.4 // indirect
	github.com/aws/aws-sdk-go v1.38.20 // indirect
	github.com/aymanbagabas/go-osc52/v2 v2.0.1 // indirect
	github.com/beorn7/perks v1.0.1 // indirect
	github.com/bitfield/gotestdox v0.2.2 // indirect
	github.com/bkielbasa/cyclop v1.2.1 // indirect
	github.com/blackjack/webcam v0.6.1 // indirect
	github.com/blizzy78/varnamelen v0.8.0 // indirect
	github.com/bombsimon/wsl/v4 v4.4.1 // indirect
	github.com/breml/bidichk v0.2.7 // indirect
	github.com/breml/errchkjson v0.3.6 // indirect
	github.com/bufbuild/protocompile v0.9.0 // indirect
	github.com/bufbuild/protovalidate-go v0.6.0 // indirect
	github.com/bufbuild/protoyaml-go v0.1.8 // indirect
	github.com/butuzov/ireturn v0.3.0 // indirect
	github.com/butuzov/mirror v1.2.0 // indirect
	github.com/bytedance/sonic v1.13.1 // indirect
	github.com/campoy/embedmd v1.0.0 // indirect
	github.com/catenacyber/perfsprint v0.7.1 // indirect
	github.com/catppuccin/go v0.2.0 // indirect
	github.com/ccojocar/zxcvbn-go v1.0.2 // indirect
	github.com/cenkalti/backoff v2.2.1+incompatible // indirect
	github.com/cenkalti/backoff/v4 v4.3.0 // indirect
	github.com/census-instrumentation/opencensus-proto v0.4.1 // indirect
	github.com/cespare/xxhash/v2 v2.3.0 // indirect
	github.com/charithe/durationcheck v0.0.10 // indirect
	github.com/charmbracelet/bubbles v0.20.0 // indirect
	github.com/charmbracelet/bubbletea v1.1.1 // indirect
	github.com/charmbracelet/lipgloss v0.13.0 // indirect
	github.com/charmbracelet/x/ansi v0.2.3 // indirect
	github.com/charmbracelet/x/exp/strings v0.0.0-20240722160745-212f7b056ed0 // indirect
	github.com/charmbracelet/x/term v0.2.0 // indirect
	github.com/chavacava/garif v0.1.0 // indirect
	github.com/chewxy/hm v1.0.0 // indirect
	github.com/chewxy/math32 v1.0.8 // indirect
	github.com/ckaznocha/intrange v0.2.0 // indirect
	github.com/cncf/xds/go v0.0.0-20250501225837-2ac532fd4443 // indirect
	github.com/containerd/stargz-snapshotter/estargz v0.15.1 // indirect
	github.com/cpuguy83/go-md2man/v2 v2.0.4 // indirect
	github.com/curioswitch/go-reassign v0.2.0 // indirect
	github.com/daixiang0/gci v0.13.5 // indirect
	github.com/davecgh/go-spew v1.1.1 // indirect
	github.com/decred/dcrd/dcrec/secp256k1/v4 v4.2.0 // indirect
	github.com/denis-tingaikin/go-header v0.5.0 // indirect
	github.com/desertbit/timer v0.0.0-20180107155436-c41aec40b27f // indirect
	github.com/dgottlieb/smarty-assertions v1.2.6 // indirect
	github.com/distribution/reference v0.5.0 // indirect
	github.com/dnephin/pflag v1.0.7 // indirect
	github.com/docker/cli v25.0.4+incompatible // indirect
	github.com/docker/distribution v2.8.3+incompatible // indirect
	github.com/docker/docker v25.0.6+incompatible // indirect
	github.com/docker/docker-credential-helpers v0.8.1 // indirect
	github.com/docker/go-connections v0.5.0 // indirect
	github.com/dustin/go-humanize v1.0.1 // indirect
	github.com/envoyproxy/go-control-plane/envoy v1.32.4 // indirect
	github.com/envoyproxy/protoc-gen-validate v1.2.1 // indirect
	github.com/erikgeiser/coninput v0.0.0-20211004153227-1c3628e74d0f // indirect
	github.com/ettle/strcase v0.2.0 // indirect
	github.com/fatih/structtag v1.2.0 // indirect
	github.com/felixge/fgprof v0.9.4 // indirect
	github.com/felixge/httpsnoop v1.0.4 // indirect
	github.com/firefart/nonamedreturns v1.0.5 // indirect
	github.com/fzipp/gocyclo v0.6.0 // indirect
	github.com/gen2brain/malgo v0.11.21 // indirect
	github.com/ghostiam/protogetter v0.3.6 // indirect
	github.com/gin-gonic/gin v1.9.1 // indirect
	github.com/go-audio/riff v1.0.0 // indirect
	github.com/go-chi/chi/v5 v5.2.2 // indirect
	github.com/go-critic/go-critic v0.11.4 // indirect
	github.com/go-jose/go-jose/v4 v4.1.1 // indirect
	github.com/go-logr/logr v1.4.3 // indirect
	github.com/go-logr/stdr v1.2.2 // indirect
	github.com/go-ole/go-ole v1.2.6 // indirect
	github.com/go-toolsmith/astcast v1.1.0 // indirect
	github.com/go-toolsmith/astcopy v1.1.0 // indirect
	github.com/go-toolsmith/astequal v1.2.0 // indirect
	github.com/go-toolsmith/astfmt v1.1.0 // indirect
	github.com/go-toolsmith/astp v1.1.0 // indirect
	github.com/go-toolsmith/strparse v1.1.0 // indirect
	github.com/go-toolsmith/typep v1.1.0 // indirect
	github.com/go-xmlfmt/xmlfmt v1.1.2 // indirect
	github.com/gobwas/glob v0.2.3 // indirect
	github.com/goccy/go-json v0.10.2 // indirect
	github.com/gofrs/flock v0.12.1 // indirect
	github.com/gofrs/uuid/v5 v5.0.0 // indirect
	github.com/gogo/protobuf v1.3.2 // indirect
	github.com/golang/groupcache v0.0.0-20210331224755-41bb18bfe9da // indirect
	github.com/golang/snappy v0.0.4 // indirect
	github.com/golangci/dupl v0.0.0-20180902072040-3e9179ac440a // indirect
	github.com/golangci/gofmt v0.0.0-20240816233607-d8596aa466a9 // indirect
	github.com/golangci/misspell v0.6.0 // indirect
	github.com/golangci/modinfo v0.3.4 // indirect
	github.com/golangci/plugin-module-register v0.1.1 // indirect
	github.com/golangci/revgrep v0.5.3 // indirect
	github.com/golangci/unconvert v0.0.0-20240309020433-c5143eacb3ed // indirect
	github.com/gonuts/binary v0.2.0 // indirect
	github.com/google/cel-go v0.20.1 // indirect
	github.com/google/flatbuffers v2.0.6+incompatible // indirect
	github.com/google/go-containerregistry v0.19.0 // indirect
	github.com/google/pprof v0.0.0-20240827171923-fa2c70bbbfe5 // indirect
	github.com/google/s2a-go v0.1.8 // indirect
	github.com/google/shlex v0.0.0-20191202100458-e7afc7fbc510 // indirect
	github.com/googleapis/enterprise-certificate-proxy v0.3.3 // indirect
	github.com/googleapis/gax-go/v2 v2.13.0 // indirect
	github.com/gordonklaus/ineffassign v0.1.0 // indirect
	github.com/gorilla/securecookie v1.1.2 // indirect
	github.com/gostaticanalysis/analysisutil v0.7.1 // indirect
	github.com/gostaticanalysis/comment v1.4.2 // indirect
	github.com/gostaticanalysis/forcetypeassert v0.1.0 // indirect
	github.com/gostaticanalysis/nilerr v0.1.1 // indirect
	github.com/hashicorp/go-version v1.7.0 // indirect
	github.com/hashicorp/hcl v1.0.0 // indirect
	github.com/hexops/gotextdiff v1.0.3 // indirect
	github.com/iancoleman/orderedmap v0.0.0-20190318233801-ac98e3ecb4b0 // indirect
	github.com/improbable-eng/grpc-web v0.15.0 // indirect
	github.com/inconshreveable/mousetrap v1.1.0 // indirect
	github.com/jdx/go-netrc v1.0.0 // indirect
	github.com/jgautheron/goconst v1.7.1 // indirect
	github.com/jingyugao/rowserrcheck v1.1.1 // indirect
	github.com/jirfag/go-printf-func-name v0.0.0-20200119135958-7558a9eaa5af // indirect
	github.com/jjti/go-spancheck v0.6.2 // indirect
	github.com/jmespath/go-jmespath v0.4.0 // indirect
	github.com/jonboulle/clockwork v0.5.0 // indirect
	github.com/julz/importas v0.1.0 // indirect
	github.com/karamaru-alpha/copyloopvar v1.1.0 // indirect
	github.com/kisielk/errcheck v1.7.0 // indirect
	github.com/kkHAIKE/contextcheck v1.1.5 // indirect
	github.com/klauspost/compress v1.18.0 // indirect
	github.com/klauspost/pgzip v1.2.6 // indirect
	github.com/kulti/thelper v0.6.3 // indirect
	github.com/kunwardeep/paralleltest v1.0.10 // indirect
	github.com/kyoh86/exportloopref v0.1.11 // indirect
	github.com/lasiar/canonicalheader v1.1.1 // indirect
	github.com/ldez/gomoddirectives v0.2.4 // indirect
	github.com/ldez/tagliatelle v0.5.0 // indirect
	github.com/leonklingele/grouper v1.1.2 // indirect
	github.com/lestrrat-go/backoff/v2 v2.0.8 // indirect
	github.com/lestrrat-go/blackmagic v1.0.2 // indirect
	github.com/lestrrat-go/httpcc v1.0.1 // indirect
	github.com/lestrrat-go/iter v1.0.2 // indirect
	github.com/lestrrat-go/option v1.0.1 // indirect
	github.com/lib/pq v1.10.9 // indirect
	github.com/lufeee/execinquery v1.2.1 // indirect
	github.com/lufia/plan9stats v0.0.0-20211012122336-39d0f177ccd0 // indirect
	github.com/macabu/inamedparam v0.1.3 // indirect
	github.com/magiconair/properties v1.8.6 // indirect
	github.com/maratori/testableexamples v1.0.0 // indirect
	github.com/maratori/testpackage v1.1.1 // indirect
	github.com/matoous/godox v0.0.0-20230222163458-006bad1f9d26 // indirect
	github.com/mattn/go-colorable v0.1.14 // indirect
	github.com/mattn/go-isatty v0.0.20 // indirect
	github.com/mattn/go-localereader v0.0.1 // indirect
	github.com/mattn/go-runewidth v0.0.16 // indirect
	github.com/mgechev/revive v1.3.9 // indirect
	github.com/miekg/dns v1.1.53 // indirect
	github.com/mitchellh/go-homedir v1.1.0 // indirect
	github.com/mitchellh/hashstructure/v2 v2.0.2 // indirect
	github.com/mitchellh/mapstructure v1.5.0 // indirect
	github.com/moby/term v0.5.0 // indirect
	github.com/moricho/tparallel v0.3.2 // indirect
	github.com/morikuni/aec v1.0.0 // indirect
	github.com/muesli/ansi v0.0.0-20230316100256-276c6243b2f6 // indirect
	github.com/muesli/cancelreader v0.2.2 // indirect
	github.com/muesli/termenv v0.15.3-0.20240618155329-98d742f6907a // indirect
	github.com/muhlemmer/gu v0.3.1 // indirect
	github.com/munnerz/goautoneg v0.0.0-20191010083416-a7dc8b61c822 // indirect
	github.com/nakabonne/nestif v0.3.1 // indirect
	github.com/nishanths/exhaustive v0.12.0 // indirect
	github.com/nishanths/predeclared v0.2.2 // indirect
	github.com/nunnatsa/ginkgolinter v0.16.2 // indirect
	github.com/olekukonko/tablewriter v0.0.5 // indirect
	github.com/opencontainers/go-digest v1.0.0 // indirect
	github.com/opencontainers/image-spec v1.1.0 // indirect
	github.com/pelletier/go-toml v1.9.5 // indirect
	github.com/pelletier/go-toml/v2 v2.2.3 // indirect
	github.com/pierrec/lz4 v2.0.5+incompatible // indirect
	github.com/pion/datachannel v1.5.10 // indirect
	github.com/pion/dtls/v2 v2.2.12 // indirect
	github.com/pion/ice/v2 v2.3.34 // indirect
	github.com/pion/mdns v0.0.12 // indirect
	github.com/pion/randutil v0.1.0 // indirect
	github.com/pion/rtcp v1.2.15 // indirect
	github.com/pion/sctp v1.8.39 // indirect
	github.com/pion/sdp/v3 v3.0.15 // indirect
	github.com/pion/srtp/v2 v2.0.20 // indirect
	github.com/pion/transport/v2 v2.2.10 // indirect
	github.com/pion/transport/v3 v3.0.7 // indirect
	github.com/pion/turn/v2 v2.1.6 // indirect
	github.com/pion/webrtc/v3 v3.2.36 // indirect
	github.com/pkg/browser v0.0.0-20240102092130-5ac0b6a4141c // indirect
	github.com/pkg/profile v1.7.0 // indirect
	github.com/planetscale/vtprotobuf v0.6.1-0.20240319094008-0393e58bdf10 // indirect
	github.com/pmezard/go-difflib v1.0.0 // indirect
	github.com/polyfloyd/go-errorlint v1.6.0 // indirect
	github.com/power-devops/perfstat v0.0.0-20210106213030-5aafc221ea8c // indirect
	github.com/prometheus/client_golang v1.22.0 // indirect
	github.com/prometheus/client_model v0.6.2 // indirect
	github.com/prometheus/common v0.64.0 // indirect
	github.com/quasilyte/go-ruleguard v0.4.3-0.20240823090925-0fe6f58b47b1 // indirect
	github.com/quasilyte/go-ruleguard/dsl v0.3.22 // indirect
	github.com/quasilyte/gogrep v0.5.0 // indirect
	github.com/quasilyte/regex/syntax v0.0.0-20210819130434-b3f0c404a727 // indirect
	github.com/quasilyte/stdinfo v0.0.0-20220114132959-f7386bf02567 // indirect
	github.com/rivo/uniseg v0.4.7 // indirect
	github.com/robfig/cron v1.2.0 // indirect
	github.com/robfig/cron/v3 v3.0.1 // indirect
	github.com/russross/blackfriday/v2 v2.1.0 // indirect
	github.com/ryancurrah/gomodguard v1.3.5 // indirect
	github.com/ryanrolds/sqlclosecheck v0.5.1 // indirect
	github.com/samber/lo v1.51.0 // indirect
	github.com/sanposhiho/wastedassign/v2 v2.0.7 // indirect
	github.com/santhosh-tekuri/jsonschema/v5 v5.3.1 // indirect
	github.com/sashamelentyev/interfacebloat v1.1.0 // indirect
	github.com/sashamelentyev/usestdlibvars v1.27.0 // indirect
	github.com/securego/gosec/v2 v2.21.2 // indirect
	github.com/shazow/go-diff v0.0.0-20160112020656-b6b7b6733b8c // indirect
	github.com/shoenig/go-m1cpu v0.1.6 // indirect
	github.com/sirupsen/logrus v1.9.3 // indirect
	github.com/sivchari/containedctx v1.0.3 // indirect
	github.com/sivchari/tenv v1.10.0 // indirect
	github.com/sonatard/noctx v0.0.2 // indirect
	github.com/sourcegraph/go-diff v0.7.0 // indirect
	github.com/spf13/afero v1.11.0 // indirect
	github.com/spf13/cobra v1.8.1 // indirect
	github.com/spf13/jwalterweatherman v1.1.0 // indirect
	github.com/spf13/pflag v1.0.5 // indirect
	github.com/spf13/viper v1.12.0 // indirect
	github.com/spiffe/go-spiffe/v2 v2.5.0 // indirect
	github.com/srikrsna/protoc-gen-gotag v0.6.2 // indirect
	github.com/ssgreg/nlreturn/v2 v2.2.1 // indirect
	github.com/stbenjam/no-sprintf-host-port v0.1.1 // indirect
	github.com/stoewer/go-strcase v1.3.0 // indirect
	github.com/stretchr/objx v0.5.2 // indirect
	github.com/stretchr/testify v1.10.0 // indirect
	github.com/subosito/gotenv v1.4.1 // indirect
	github.com/tdakkota/asciicheck v0.2.0 // indirect
	github.com/tetafro/godot v1.4.17 // indirect
	github.com/timakin/bodyclose v0.0.0-20230421092635-574207250966 // indirect
	github.com/timonwong/loggercheck v0.9.4 // indirect
	github.com/tklauser/go-sysconf v0.3.12 // indirect
	github.com/tklauser/numcpus v0.6.1 // indirect
	github.com/tomarrell/wrapcheck/v2 v2.9.0 // indirect
	github.com/tommy-muehle/go-mnd/v2 v2.5.1 // indirect
	github.com/u2takey/go-utils v0.3.1 // indirect
	github.com/ultraware/funlen v0.1.0 // indirect
	github.com/ultraware/whitespace v0.1.1 // indirect
	github.com/uudashr/gocognit v1.1.3 // indirect
	github.com/vbatts/tar-split v0.11.5 // indirect
	github.com/viamrobotics/ice/v2 v2.3.39 // indirect
	github.com/viamrobotics/zeroconf v1.0.12 // indirect
	github.com/wlynxg/anet v0.0.5 // indirect
	github.com/xdg-go/pbkdf2 v1.0.0 // indirect
	github.com/xdg-go/scram v1.1.2 // indirect
	github.com/xdg-go/stringprep v1.0.4 // indirect
	github.com/xen0n/gosmopolitan v1.2.2 // indirect
	github.com/xrash/smetrics v0.0.0-20201216005158-039620a65673 // indirect
	github.com/xtgo/set v1.0.0 // indirect
	github.com/yagipy/maintidx v1.0.0 // indirect
	github.com/yeya24/promlinter v0.3.0 // indirect
	github.com/ykadowak/zerologlint v0.1.5 // indirect
	github.com/youmark/pkcs8 v0.0.0-20240726163527-a2c0da244d78 // indirect
	github.com/yusufpapurcu/wmi v1.2.4 // indirect
	github.com/zeebo/errs v1.4.0 // indirect
	github.com/zitadel/oidc/v3 v3.37.0 // indirect
	github.com/zitadel/schema v1.3.1 // indirect
	gitlab.com/bosi/decorder v0.4.2 // indirect
	go-simpler.org/musttag v0.12.2 // indirect
	go-simpler.org/sloglint v0.7.2 // indirect
	go.opentelemetry.io/auto/sdk v1.1.0 // indirect
	go.opentelemetry.io/contrib/instrumentation/google.golang.org/grpc/otelgrpc v0.54.0 // indirect
	go.opentelemetry.io/contrib/instrumentation/net/http/otelhttp v0.54.0 // indirect
	go.opentelemetry.io/otel v1.37.0 // indirect
	go.opentelemetry.io/otel/metric v1.37.0 // indirect
	go.opentelemetry.io/otel/sdk v1.37.0 // indirect
	go.opentelemetry.io/otel/trace v1.37.0 // indirect
	go.uber.org/automaxprocs v1.5.3 // indirect
	go.uber.org/goleak v1.3.0 // indirect
	go4.org/unsafe/assume-no-moving-gc v0.0.0-20230525183740-e7c30c78aeb2 // indirect
	golang.org/x/crypto v0.41.0 // indirect
	golang.org/x/exp/typeparams v0.0.0-20240314144324-c7f7c6466f7f // indirect
	golang.org/x/mod v0.26.0 // indirect
	golang.org/x/net v0.43.0 // indirect
	golang.org/x/oauth2 v0.30.0 // indirect
	golang.org/x/tools/go/expect v0.1.1-deprecated // indirect
	golang.org/x/tools/go/packages/packagestest v0.1.1-deprecated // indirect
	golang.org/x/xerrors v0.0.0-20220907171357-04be3eba64a2 // indirect
	google.golang.org/api v0.196.0 // indirect
	google.golang.org/genproto v0.0.0-20240903143218-8af14fe29dc1 // indirect
	gopkg.in/ini.v1 v1.67.0 // indirect
	gopkg.in/yaml.v2 v2.4.0 // indirect
	gopkg.in/yaml.v3 v3.0.1 // indirect
	gorgonia.org/vecf32 v0.9.0 // indirect
	gorgonia.org/vecf64 v0.9.0 // indirect
	honnef.co/go/tools v0.5.1 // indirect
	mvdan.cc/gofumpt v0.7.0 // indirect
	mvdan.cc/unparam v0.0.0-20240528143540-8a5130ca722f // indirect
	nhooyr.io/websocket v1.8.7 // indirect
)

require (
	github.com/erikstmartin/go-testdb v0.0.0-20160219214506-8d10e4a1bae5 // indirect
	github.com/kylelemons/go-gypsy v1.0.0 // indirect
	github.com/pkg/errors v0.9.1
	github.com/yosuke-furukawa/json5 v0.1.1
	github.com/ziutek/mymysql v1.5.4 // indirect
<<<<<<< HEAD
	golang.org/x/exp v0.0.0-20240904232852-e7e105dedf7e
)

// TODO: remove this when the api changes are merged
replace go.viam.com/api => ../api
=======
	golang.org/x/exp v0.0.0-20241009180824-f66d83c29e7c
)
>>>>>>> 2cb20cd1
<|MERGE_RESOLUTION|>--- conflicted
+++ resolved
@@ -455,13 +455,8 @@
 	github.com/pkg/errors v0.9.1
 	github.com/yosuke-furukawa/json5 v0.1.1
 	github.com/ziutek/mymysql v1.5.4 // indirect
-<<<<<<< HEAD
-	golang.org/x/exp v0.0.0-20240904232852-e7e105dedf7e
+	golang.org/x/exp v0.0.0-20241009180824-f66d83c29e7c
 )
 
 // TODO: remove this when the api changes are merged
-replace go.viam.com/api => ../api
-=======
-	golang.org/x/exp v0.0.0-20241009180824-f66d83c29e7c
-)
->>>>>>> 2cb20cd1
+replace go.viam.com/api => ../api